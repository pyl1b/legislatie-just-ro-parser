"""All-in-one local RAG pipeline for legal JSON articles with Qdrant (Docker)
and Ollama.

Before you run this script
--------------------------

1) Run Qdrant in Docker (one-time)

docker run --name qdrant -p 6333:6333 \\
    -e QDRANT__LOG_LEVEL=DEBUG \\
    -e QDRANT__TELEMETRY_DISABLED=true \\
    -e QDRANT__CLUSTER__ENABLED=false \\
    -v qdrant_storage:/qdrant/storage qdrant/qdrant:latest \\

2) Install Python deps (in a venv recommended)

pip install qdrant-client requests tqdm tiktoken orjson
# optional re-ranker (CPU ok):
pip install sentence-transformers

3) Pull Ollama models

ollama pull nomic-embed-text
ollama pull llama3.1:8b   # or mistral:7b


JSON input format
-----------------

- Either a single JSON per file (object) or a list of such objects.
- Each object must include:
  {
    "full_text": "str",
    "article_id": "string-or-int",
    "label": "Article number or label"
  }

Usage (Python REPL or another script):
--------------------------------------
from rag_legal_qdrant import (
    start_qdrant_docker, recreate_collection, ingest_folder,
    search, ask_with_context, delete_by_article_id
)

# 1) Ensure Qdrant is running (manually via Docker CLI or programmatically):
# start_qdrant_docker()  # optional helper; requires Docker Desktop running

# 2) (Re)create collection
recreate_collection("legal_articles")

# 3) Ingest a folder of JSON files
ingest_folder(r"C:/path/to/json_folder", collection="legal_articles")

# 4) Search or Ask
hits = search(
    "What are the obligations for data controllers?",
    collection="legal_articles",
    top_k=10,
)
print(hits[0])

answer = ask_with_context(
    "Summarize remedies available under article 77.",
    collection="legal_articles",
)
print(answer["text"])

# 5) Maintenance
delete_by_article_id("article-77", collection="legal_articles")
"""

import logging
import os
import subprocess
import uuid
from typing import Any, Dict, Generator, List, Optional, Tuple

import requests
import yaml  # type: ignore[import]
from qdrant_client import QdrantClient
from qdrant_client.models import (
    Distance,
    FieldCondition,
    Filter,
    MatchValue,
    PointIdsList,
    PointStruct,
    VectorParams,
)
from tqdm import tqdm  # type: ignore

<<<<<<< HEAD
from leropa.json_utils import json_loads
=======
logger = logging.getLogger(__name__)
>>>>>>> 63f7689b

# Optional re-ranker (CPU ok). If unavailable, pipeline still works.
CrossEncoder: Any = None  # ensure bound for type checkers and runtime
try:
    from sentence_transformers import CrossEncoder  # type: ignore

    _HAS_RERANKER = True
except Exception:
    _HAS_RERANKER = False

# -----------------------------
# Defaults (change if you like)
# -----------------------------
QDRANT_URL = os.environ.get("QDRANT_URL", "http://localhost:6333")
OLLAMA_EMBED_URL = os.environ.get(
    "OLLAMA_EMBED_URL", "http://localhost:11434/api/embeddings"
)
OLLAMA_CHAT_URL = os.environ.get(
    "OLLAMA_CHAT_URL", "http://localhost:11434/api/chat"
)

EMBED_MODEL = os.environ.get("EMBED_MODEL", "nomic-embed-text")  # 768 dims
EMBED_DIMS = int(os.environ.get("EMBED_DIMS", "768"))
GEN_MODEL = os.environ.get("GEN_MODEL", "llama3.1:8b")

# If your articles are long, you may wish to sub-chunk. Set to 0 to disable.
MAX_TOKENS_PER_CHUNK = int(os.environ.get("MAX_TOKENS_PER_CHUNK", "1000"))
OVERLAP_TOKENS = int(os.environ.get("OVERLAP_TOKENS", "200"))

# Reranker model (if sentence-transformers installed)
RERANKER_MODEL = os.environ.get("RERANKER_MODEL", "BAAI/bge-reranker-base")
TOP_K_RETRIEVE = int(os.environ.get("TOP_K_RETRIEVE", "24"))
TOP_K_CONTEXT = int(os.environ.get("TOP_K_CONTEXT", "8"))

# Tokenizer for chunking
try:
    import tiktoken

    _ENC = tiktoken.get_encoding("cl100k_base")
except Exception:
    # Chunking by tokens disabled if tiktoken not available
    _ENC = None  # type: ignore


# -----------------------------
# Helpers
# -----------------------------
def _token_len(text: str) -> int:
    """Return the number of tokens in ``text``.

    Args:
        text: Text to measure.

    Returns:
        Count of tokens according to the configured encoder.
    """
    if not _ENC:
        # fallback heuristic
        return max(1, len(text.split()))
    return len(_ENC.encode(text))


def _split_into_token_chunks(
    text: str, chunk_tokens: int, overlap_tokens: int
) -> List[str]:
    """Split ``text`` into chunks of approximately ``chunk_tokens`` tokens.

    Args:
        text: Source text to split.
        chunk_tokens: Maximum tokens per chunk.
        overlap_tokens: Tokens overlapping between chunks.

    Returns:
        List of text chunks.
    """
    if chunk_tokens <= 0:
        return [text]
    if not _ENC:
        # Simple word-based fallback
        words = text.split()
        chunks, start = [], 0
        step = max(1, chunk_tokens - overlap_tokens)
        while start < len(words):
            end = min(len(words), start + chunk_tokens)
            chunks.append(" ".join(words[start:end]))
            start += step
        return chunks

    # Token-accurate chunking
    tokens = _ENC.encode(text)
    chunks = []
    step = max(1, chunk_tokens - overlap_tokens)
    for start in range(0, len(tokens), step):
        end = min(len(tokens), start + chunk_tokens)
        if start >= end:
            break
        chunk = _ENC.decode(tokens[start:end])
        chunks.append(chunk)
    return chunks


def _is_jsonl(path: str) -> bool:
    """Return ``True`` if ``path`` points to a JSON Lines file."""
    # treat .jsonl as JSON lines; .json can be array or single object
    return path.lower().endswith(".jsonl")


def _extract_articles(data: object) -> List[Dict[str, Any]]:
    """Extract article dictionaries from loaded content.

    Args:
        data: Parsed file content.

    Returns:
        List of article objects.
    """

    if isinstance(data, list):
        return [d for d in data if isinstance(d, dict)]

    if isinstance(data, dict):
        arts = data.get("articles")
        if isinstance(arts, list):
            return [a for a in arts if isinstance(a, dict)]
        return [data]

    raise ValueError("Unsupported document structure")


def _read_json_file(path: str) -> List[Dict[str, Any]]:
    """Load a JSON/JSONL file into a list of article objects.

    Args:
        path: Path to the JSON or JSONL file.

    Returns:
        List of article objects.
    """

    if _is_jsonl(path):
        out = []
        with open(path, "rb") as f:
            for line in f:
                line = line.strip()
                if not line:
                    continue
                obj = json_loads(line)
                out.append(obj)
        return out

    with open(path, "rb") as f:
        data = json_loads(f.read())

    return _extract_articles(data)


def _read_yaml_file(path: str) -> List[Dict[str, Any]]:
    """Load a YAML file into a list of article objects.

    Args:
        path: Path to the YAML file.

    Returns:
        List of article objects.
    """

    with open(path, "r", encoding="utf-8") as f:
        data = yaml.safe_load(f)

    return _extract_articles(data)


def _iter_json_objects(
    root: str,
) -> Generator[Tuple[str, Dict[str, Any]], None, None]:
    """Yield (source_file, article) pairs from ``root`` directory.

    Handles JSON, JSONL or YAML files containing article records or parser
    outputs with an ``articles`` field.

    Args:
        root: Root directory to traverse for data files.

    Yields:
        Tuples of source file path and article object.
    """

    for dirpath, _, filenames in os.walk(root):
        for fn in filenames:
            lower = fn.lower()
            path = os.path.join(dirpath, fn)
            try:
                if lower.endswith((".json", ".jsonl")):
                    objs = _read_json_file(path)
                elif lower.endswith((".yaml", ".yml")):
                    objs = _read_yaml_file(path)
                else:
                    continue
                for obj in objs:
                    yield path, obj
            except Exception as e:
                logger.exception(f"Skipping {path}: {e}")


def _validate_article(
    obj: Dict[str, Any], source: str
) -> Optional[Dict[str, Any]]:
    """Validate and normalize an article object.

    Args:
        obj: Raw article data.
        source: Path of the source file for logging.

    Returns:
        Normalized article mapping or ``None`` if validation fails.
    """
    missing = [k for k in ("full_text", "article_id", "label") if k not in obj]
    if missing:
        logger.warning(f"{source}: missing keys {missing}; skipping.")
        return None
    text = (obj.get("full_text") or "").strip()
    if not text:
        logger.warning(f"{source}: empty full_text; skipping.")
        return None

    # Normalize:
    return {
        "full_text": text,
        "article_id": str(obj.get("article_id")),
        "label": str(obj.get("label")),
    }


def _ollama_embed(text: str) -> List[float]:
    """Return embedding vector for ``text`` using Ollama."""
    r = requests.post(
        OLLAMA_EMBED_URL,
        json={"model": EMBED_MODEL, "prompt": text},
        timeout=120,
    )
    r.raise_for_status()
    data = r.json()
    return data["embedding"]


def _ollama_chat(system: str, user: str, stream: bool = False) -> str:
    """Send a chat prompt to Ollama and return the response text.

    Args:
        system: System prompt.
        user: User prompt.
        stream: Whether to stream the response.

    Returns:
        Generated text reply.
    """
    payload = {
        "model": GEN_MODEL,
        "messages": [
            {"role": "system", "content": system},
            {"role": "user", "content": user},
        ],
        "stream": stream,
    }
    r = requests.post(
        OLLAMA_CHAT_URL, json=payload, stream=stream, timeout=None
    )
    r.raise_for_status()

    if not stream:
        data = r.json()
        return data.get("message", {}).get("content", "")

    # stream=True: concatenate chunks
    out = []
    for line in r.iter_lines():
        if not line:
            continue
        try:
            # Ollama streams json lines like:
            #     {"message":{"content":"..."}, "done":false}
            j = json_loads(line.decode("utf-8"))
            msg = j.get("message", {}).get("content")
            if msg:
                out.append(msg)
        except Exception:
            continue
    return "".join(out)


# -----------------------------
# Public API
# -----------------------------
def start_qdrant_docker(
    name: str = "qdrant",
    port: int = 6333,
    volume: str = "qdrant_storage",
    image: str = "qdrant/qdrant:latest",
) -> bool:
    """Start a Qdrant Docker container if not already running.

    Args:
        name: Name of the Docker container.
        port: Host port to expose Qdrant on.
        volume: Docker volume for persistent storage.
        image: Docker image to run.
    """
    try:
        # Try to start if already created
        subprocess.run(["docker", "start", name], check=False)
        # If not existing, run new container
        subprocess.run(
            [
                "docker",
                "run",
                "--name",
                name,
                "-p",
                f"{port}:6333",
                "-v",
                f"{volume}:/qdrant/storage",
                "-d",
                image,
            ],
            check=False,
        )
        return True
    except Exception:
        logger.exception("Failed to start Qdrant via Docker automatically")
        return False


def recreate_collection(
    collection: str,
    vector_size: int = EMBED_DIMS,
    distance: Distance = Distance.COSINE,
) -> None:
    """Create or recreate a Qdrant collection.

    Args:
        collection: Name of the collection.
        vector_size: Size of the embedding vectors.
        distance: Similarity metric used for vectors.
    """
    client = QdrantClient(url=QDRANT_URL)
    client.recreate_collection(
        collection_name=collection,
        vectors_config=VectorParams(size=vector_size, distance=distance),
    )


def ingest_folder(
    root: str,
    collection: str,
    batch_size: int = 32,
    chunk_tokens: int = MAX_TOKENS_PER_CHUNK,
    overlap_tokens: int = OVERLAP_TOKENS,
) -> int:
    """Ingest articles from ``root`` into Qdrant.

    Accepts JSON, JSONL or YAML files containing either individual article
    objects or parser dumps with an ``articles`` list. Splits very long
    articles into token chunks when ``chunk_tokens`` is greater than zero.

    Args:
        root: The root folder to ingest.
        collection: The name of the Qdrant collection.
        batch_size: The number of points to upsert at once.
        chunk_tokens: The maximum number of tokens per chunk.
        overlap_tokens: The number of tokens to overlap between chunks.
    """
    client = QdrantClient(url=QDRANT_URL)

    def _upsert(points: List[PointStruct]) -> None:
        client.upsert(collection_name=collection, points=points)

    buf_points: List[PointStruct] = []

    total = 0
    # tqdm shows a progress bar.
    for source, obj in tqdm(
        list(_iter_json_objects(root)), desc="Scanning", ncols=80
    ):
        rec = _validate_article(obj, source)
        if not rec:
            continue

        text = rec["full_text"]
        chunks = _split_into_token_chunks(text, chunk_tokens, overlap_tokens)

        for idx, chunk in enumerate(chunks):
            vec = _ollama_embed(chunk)
            p = PointStruct(
                id=str(uuid.uuid4()),
                vector=vec,
                payload={
                    "article_id": rec["article_id"],
                    "label": rec["label"],
                    "source_file": source,
                    "chunk_index": idx,
                    "text": chunk,
                },
            )
            buf_points.append(p)
            if len(buf_points) >= batch_size:
                _upsert(buf_points)
                total += len(buf_points)
                buf_points.clear()

    if buf_points:
        client.upsert(collection_name=collection, points=buf_points)
        total += len(buf_points)

    return total


def search(
    query: str,
    collection: str,
    top_k: int = TOP_K_RETRIEVE,
    filter_by_label: Optional[str] = None,
) -> List[Dict[str, Any]]:
    """Vector search for relevant chunks. Optional filter by article label.

    Args:
        query: The search query.
        collection: The name of the Qdrant collection.
        top_k: The number of chunks to retrieve.
        filter_by_label: Optional filter by article label.

    Returns:
        list of dicts: {"text", "article_id", "label", "source_file", "score"}
    """
    client = QdrantClient(url=QDRANT_URL)
    q_vec = _ollama_embed(query)

    q_filter = None
    if filter_by_label:
        q_filter = Filter(
            must=[
                FieldCondition(
                    key="label", match=MatchValue(value=str(filter_by_label))
                )
            ]
        )

    hits = client.search(
        collection_name=collection,
        query_vector=q_vec,
        limit=top_k,
        with_payload=True,
        query_filter=q_filter,
    )

    results = []
    for h in hits:
        payload = h.payload or {}
        results.append(
            {
                "text": payload.get("text", ""),
                "article_id": payload.get("article_id"),
                "label": payload.get("label"),
                "source_file": payload.get("source_file"),
                "score": h.score,
            }
        )
    return results


def ask_with_context(
    question: str,
    collection: str,
    top_k: int = TOP_K_RETRIEVE,
    final_k: int = TOP_K_CONTEXT,
    use_reranker: bool = True,
) -> Dict[str, Any]:
    """Retrieve → (optional rerank) → generate answer with citations.

    Args:
        question: The question to answer.
        collection: The name of the Qdrant collection.
        top_k: The number of chunks to retrieve.
        final_k: The number of chunks to use for the final answer.
        use_reranker: Whether to use the reranker.

    Returns:
        {"text": answer, "contexts": [...]}
        with contexts including [n] indices.
    """
    # 1) Retrieve
    items = search(question, collection=collection, top_k=top_k)

    # 2) Optional rerank to choose best 'final_k'
    if use_reranker and _HAS_RERANKER and len(items) > final_k:
        assert CrossEncoder is not None
        reranker = CrossEncoder(RERANKER_MODEL, device="cpu")
        pairs = [(question, it["text"]) for it in items]
        scores = reranker.predict(pairs).tolist()
        for it, s in zip(items, scores):
            it["rerank"] = float(s)
        items.sort(key=lambda x: x["rerank"], reverse=True)
    contexts = items[:final_k]

    # 3) Build context blocks and prompt
    ctx_blocks = []
    for i, c in enumerate(contexts, start=1):
        src = (
            f"{c.get('source_file', '')}#article_id={c.get('article_id')}"
            f"&label={c.get('label')}"
        )
        ctx_blocks.append(f"[{i}] Source: {src}\n{c['text']}")
    context = "\n\n".join(ctx_blocks)

    system = (
        "You are a precise legal research assistant. "
        "Use ONLY the supplied CONTEXT to answer the user's question. "
        "Cite sources using bracketed numbers like [1], [2] "
        "that correspond to the context blocks. "
        "If the answer is not in the context, say you don't know."
    )
    user = (
        f"QUESTION:\n{question}\n\nCONTEXT:\n{context}\n\n"
        "Answer with citations like [1], [2]."
    )

    answer_text = _ollama_chat(system, user, stream=False)

    return {"text": answer_text, "contexts": contexts}


def delete_by_article_id(article_id: str, collection: str) -> int:
    """Delete all vectors for a given article_id.

    Args:
        article_id: The article_id to delete.
        collection: The name of the Qdrant collection.

    Returns:
        The number of vectors deleted (best-effort).
    """
    client = QdrantClient(url=QDRANT_URL)
    # Select points by payload filter
    f = Filter(
        must=[
            FieldCondition(
                key="article_id", match=MatchValue(value=str(article_id))
            )
        ]
    )
    res = client.scroll(
        collection_name=collection,
        with_payload=False,
        limit=10000,
        scroll_filter=f,
    )
    total_deleted = 0
    while True:
        points, next_page = res
        if not points:
            break
        ids = [p.id for p in points]
        if ids:
            client.delete(
                collection_name=collection,
                points_selector=PointIdsList(points=ids),
            )
            total_deleted += len(ids)
        if not next_page:
            break
        res = client.scroll(
            collection_name=collection,
            with_payload=False,
            limit=10000,
            scroll_filter=f,
            offset=next_page,
        )
    return total_deleted
<|MERGE_RESOLUTION|>--- conflicted
+++ resolved
@@ -1,673 +1,672 @@
-"""All-in-one local RAG pipeline for legal JSON articles with Qdrant (Docker)
-and Ollama.
-
-Before you run this script
---------------------------
-
-1) Run Qdrant in Docker (one-time)
-
-docker run --name qdrant -p 6333:6333 \\
-    -e QDRANT__LOG_LEVEL=DEBUG \\
-    -e QDRANT__TELEMETRY_DISABLED=true \\
-    -e QDRANT__CLUSTER__ENABLED=false \\
-    -v qdrant_storage:/qdrant/storage qdrant/qdrant:latest \\
-
-2) Install Python deps (in a venv recommended)
-
-pip install qdrant-client requests tqdm tiktoken orjson
-# optional re-ranker (CPU ok):
-pip install sentence-transformers
-
-3) Pull Ollama models
-
-ollama pull nomic-embed-text
-ollama pull llama3.1:8b   # or mistral:7b
-
-
-JSON input format
------------------
-
-- Either a single JSON per file (object) or a list of such objects.
-- Each object must include:
-  {
-    "full_text": "str",
-    "article_id": "string-or-int",
-    "label": "Article number or label"
-  }
-
-Usage (Python REPL or another script):
---------------------------------------
-from rag_legal_qdrant import (
-    start_qdrant_docker, recreate_collection, ingest_folder,
-    search, ask_with_context, delete_by_article_id
-)
-
-# 1) Ensure Qdrant is running (manually via Docker CLI or programmatically):
-# start_qdrant_docker()  # optional helper; requires Docker Desktop running
-
-# 2) (Re)create collection
-recreate_collection("legal_articles")
-
-# 3) Ingest a folder of JSON files
-ingest_folder(r"C:/path/to/json_folder", collection="legal_articles")
-
-# 4) Search or Ask
-hits = search(
-    "What are the obligations for data controllers?",
-    collection="legal_articles",
-    top_k=10,
-)
-print(hits[0])
-
-answer = ask_with_context(
-    "Summarize remedies available under article 77.",
-    collection="legal_articles",
-)
-print(answer["text"])
-
-# 5) Maintenance
-delete_by_article_id("article-77", collection="legal_articles")
-"""
-
-import logging
-import os
-import subprocess
-import uuid
-from typing import Any, Dict, Generator, List, Optional, Tuple
-
-import requests
-import yaml  # type: ignore[import]
-from qdrant_client import QdrantClient
-from qdrant_client.models import (
-    Distance,
-    FieldCondition,
-    Filter,
-    MatchValue,
-    PointIdsList,
-    PointStruct,
-    VectorParams,
-)
-from tqdm import tqdm  # type: ignore
-
-<<<<<<< HEAD
-from leropa.json_utils import json_loads
-=======
-logger = logging.getLogger(__name__)
->>>>>>> 63f7689b
-
-# Optional re-ranker (CPU ok). If unavailable, pipeline still works.
-CrossEncoder: Any = None  # ensure bound for type checkers and runtime
-try:
-    from sentence_transformers import CrossEncoder  # type: ignore
-
-    _HAS_RERANKER = True
-except Exception:
-    _HAS_RERANKER = False
-
-# -----------------------------
-# Defaults (change if you like)
-# -----------------------------
-QDRANT_URL = os.environ.get("QDRANT_URL", "http://localhost:6333")
-OLLAMA_EMBED_URL = os.environ.get(
-    "OLLAMA_EMBED_URL", "http://localhost:11434/api/embeddings"
-)
-OLLAMA_CHAT_URL = os.environ.get(
-    "OLLAMA_CHAT_URL", "http://localhost:11434/api/chat"
-)
-
-EMBED_MODEL = os.environ.get("EMBED_MODEL", "nomic-embed-text")  # 768 dims
-EMBED_DIMS = int(os.environ.get("EMBED_DIMS", "768"))
-GEN_MODEL = os.environ.get("GEN_MODEL", "llama3.1:8b")
-
-# If your articles are long, you may wish to sub-chunk. Set to 0 to disable.
-MAX_TOKENS_PER_CHUNK = int(os.environ.get("MAX_TOKENS_PER_CHUNK", "1000"))
-OVERLAP_TOKENS = int(os.environ.get("OVERLAP_TOKENS", "200"))
-
-# Reranker model (if sentence-transformers installed)
-RERANKER_MODEL = os.environ.get("RERANKER_MODEL", "BAAI/bge-reranker-base")
-TOP_K_RETRIEVE = int(os.environ.get("TOP_K_RETRIEVE", "24"))
-TOP_K_CONTEXT = int(os.environ.get("TOP_K_CONTEXT", "8"))
-
-# Tokenizer for chunking
-try:
-    import tiktoken
-
-    _ENC = tiktoken.get_encoding("cl100k_base")
-except Exception:
-    # Chunking by tokens disabled if tiktoken not available
-    _ENC = None  # type: ignore
-
-
-# -----------------------------
-# Helpers
-# -----------------------------
-def _token_len(text: str) -> int:
-    """Return the number of tokens in ``text``.
-
-    Args:
-        text: Text to measure.
-
-    Returns:
-        Count of tokens according to the configured encoder.
-    """
-    if not _ENC:
-        # fallback heuristic
-        return max(1, len(text.split()))
-    return len(_ENC.encode(text))
-
-
-def _split_into_token_chunks(
-    text: str, chunk_tokens: int, overlap_tokens: int
-) -> List[str]:
-    """Split ``text`` into chunks of approximately ``chunk_tokens`` tokens.
-
-    Args:
-        text: Source text to split.
-        chunk_tokens: Maximum tokens per chunk.
-        overlap_tokens: Tokens overlapping between chunks.
-
-    Returns:
-        List of text chunks.
-    """
-    if chunk_tokens <= 0:
-        return [text]
-    if not _ENC:
-        # Simple word-based fallback
-        words = text.split()
-        chunks, start = [], 0
-        step = max(1, chunk_tokens - overlap_tokens)
-        while start < len(words):
-            end = min(len(words), start + chunk_tokens)
-            chunks.append(" ".join(words[start:end]))
-            start += step
-        return chunks
-
-    # Token-accurate chunking
-    tokens = _ENC.encode(text)
-    chunks = []
-    step = max(1, chunk_tokens - overlap_tokens)
-    for start in range(0, len(tokens), step):
-        end = min(len(tokens), start + chunk_tokens)
-        if start >= end:
-            break
-        chunk = _ENC.decode(tokens[start:end])
-        chunks.append(chunk)
-    return chunks
-
-
-def _is_jsonl(path: str) -> bool:
-    """Return ``True`` if ``path`` points to a JSON Lines file."""
-    # treat .jsonl as JSON lines; .json can be array or single object
-    return path.lower().endswith(".jsonl")
-
-
-def _extract_articles(data: object) -> List[Dict[str, Any]]:
-    """Extract article dictionaries from loaded content.
-
-    Args:
-        data: Parsed file content.
-
-    Returns:
-        List of article objects.
-    """
-
-    if isinstance(data, list):
-        return [d for d in data if isinstance(d, dict)]
-
-    if isinstance(data, dict):
-        arts = data.get("articles")
-        if isinstance(arts, list):
-            return [a for a in arts if isinstance(a, dict)]
-        return [data]
-
-    raise ValueError("Unsupported document structure")
-
-
-def _read_json_file(path: str) -> List[Dict[str, Any]]:
-    """Load a JSON/JSONL file into a list of article objects.
-
-    Args:
-        path: Path to the JSON or JSONL file.
-
-    Returns:
-        List of article objects.
-    """
-
-    if _is_jsonl(path):
-        out = []
-        with open(path, "rb") as f:
-            for line in f:
-                line = line.strip()
-                if not line:
-                    continue
-                obj = json_loads(line)
-                out.append(obj)
-        return out
-
-    with open(path, "rb") as f:
-        data = json_loads(f.read())
-
-    return _extract_articles(data)
-
-
-def _read_yaml_file(path: str) -> List[Dict[str, Any]]:
-    """Load a YAML file into a list of article objects.
-
-    Args:
-        path: Path to the YAML file.
-
-    Returns:
-        List of article objects.
-    """
-
-    with open(path, "r", encoding="utf-8") as f:
-        data = yaml.safe_load(f)
-
-    return _extract_articles(data)
-
-
-def _iter_json_objects(
-    root: str,
-) -> Generator[Tuple[str, Dict[str, Any]], None, None]:
-    """Yield (source_file, article) pairs from ``root`` directory.
-
-    Handles JSON, JSONL or YAML files containing article records or parser
-    outputs with an ``articles`` field.
-
-    Args:
-        root: Root directory to traverse for data files.
-
-    Yields:
-        Tuples of source file path and article object.
-    """
-
-    for dirpath, _, filenames in os.walk(root):
-        for fn in filenames:
-            lower = fn.lower()
-            path = os.path.join(dirpath, fn)
-            try:
-                if lower.endswith((".json", ".jsonl")):
-                    objs = _read_json_file(path)
-                elif lower.endswith((".yaml", ".yml")):
-                    objs = _read_yaml_file(path)
-                else:
-                    continue
-                for obj in objs:
-                    yield path, obj
-            except Exception as e:
-                logger.exception(f"Skipping {path}: {e}")
-
-
-def _validate_article(
-    obj: Dict[str, Any], source: str
-) -> Optional[Dict[str, Any]]:
-    """Validate and normalize an article object.
-
-    Args:
-        obj: Raw article data.
-        source: Path of the source file for logging.
-
-    Returns:
-        Normalized article mapping or ``None`` if validation fails.
-    """
-    missing = [k for k in ("full_text", "article_id", "label") if k not in obj]
-    if missing:
-        logger.warning(f"{source}: missing keys {missing}; skipping.")
-        return None
-    text = (obj.get("full_text") or "").strip()
-    if not text:
-        logger.warning(f"{source}: empty full_text; skipping.")
-        return None
-
-    # Normalize:
-    return {
-        "full_text": text,
-        "article_id": str(obj.get("article_id")),
-        "label": str(obj.get("label")),
-    }
-
-
-def _ollama_embed(text: str) -> List[float]:
-    """Return embedding vector for ``text`` using Ollama."""
-    r = requests.post(
-        OLLAMA_EMBED_URL,
-        json={"model": EMBED_MODEL, "prompt": text},
-        timeout=120,
-    )
-    r.raise_for_status()
-    data = r.json()
-    return data["embedding"]
-
-
-def _ollama_chat(system: str, user: str, stream: bool = False) -> str:
-    """Send a chat prompt to Ollama and return the response text.
-
-    Args:
-        system: System prompt.
-        user: User prompt.
-        stream: Whether to stream the response.
-
-    Returns:
-        Generated text reply.
-    """
-    payload = {
-        "model": GEN_MODEL,
-        "messages": [
-            {"role": "system", "content": system},
-            {"role": "user", "content": user},
-        ],
-        "stream": stream,
-    }
-    r = requests.post(
-        OLLAMA_CHAT_URL, json=payload, stream=stream, timeout=None
-    )
-    r.raise_for_status()
-
-    if not stream:
-        data = r.json()
-        return data.get("message", {}).get("content", "")
-
-    # stream=True: concatenate chunks
-    out = []
-    for line in r.iter_lines():
-        if not line:
-            continue
-        try:
-            # Ollama streams json lines like:
-            #     {"message":{"content":"..."}, "done":false}
-            j = json_loads(line.decode("utf-8"))
-            msg = j.get("message", {}).get("content")
-            if msg:
-                out.append(msg)
-        except Exception:
-            continue
-    return "".join(out)
-
-
-# -----------------------------
-# Public API
-# -----------------------------
-def start_qdrant_docker(
-    name: str = "qdrant",
-    port: int = 6333,
-    volume: str = "qdrant_storage",
-    image: str = "qdrant/qdrant:latest",
-) -> bool:
-    """Start a Qdrant Docker container if not already running.
-
-    Args:
-        name: Name of the Docker container.
-        port: Host port to expose Qdrant on.
-        volume: Docker volume for persistent storage.
-        image: Docker image to run.
-    """
-    try:
-        # Try to start if already created
-        subprocess.run(["docker", "start", name], check=False)
-        # If not existing, run new container
-        subprocess.run(
-            [
-                "docker",
-                "run",
-                "--name",
-                name,
-                "-p",
-                f"{port}:6333",
-                "-v",
-                f"{volume}:/qdrant/storage",
-                "-d",
-                image,
-            ],
-            check=False,
-        )
-        return True
-    except Exception:
-        logger.exception("Failed to start Qdrant via Docker automatically")
-        return False
-
-
-def recreate_collection(
-    collection: str,
-    vector_size: int = EMBED_DIMS,
-    distance: Distance = Distance.COSINE,
-) -> None:
-    """Create or recreate a Qdrant collection.
-
-    Args:
-        collection: Name of the collection.
-        vector_size: Size of the embedding vectors.
-        distance: Similarity metric used for vectors.
-    """
-    client = QdrantClient(url=QDRANT_URL)
-    client.recreate_collection(
-        collection_name=collection,
-        vectors_config=VectorParams(size=vector_size, distance=distance),
-    )
-
-
-def ingest_folder(
-    root: str,
-    collection: str,
-    batch_size: int = 32,
-    chunk_tokens: int = MAX_TOKENS_PER_CHUNK,
-    overlap_tokens: int = OVERLAP_TOKENS,
-) -> int:
-    """Ingest articles from ``root`` into Qdrant.
-
-    Accepts JSON, JSONL or YAML files containing either individual article
-    objects or parser dumps with an ``articles`` list. Splits very long
-    articles into token chunks when ``chunk_tokens`` is greater than zero.
-
-    Args:
-        root: The root folder to ingest.
-        collection: The name of the Qdrant collection.
-        batch_size: The number of points to upsert at once.
-        chunk_tokens: The maximum number of tokens per chunk.
-        overlap_tokens: The number of tokens to overlap between chunks.
-    """
-    client = QdrantClient(url=QDRANT_URL)
-
-    def _upsert(points: List[PointStruct]) -> None:
-        client.upsert(collection_name=collection, points=points)
-
-    buf_points: List[PointStruct] = []
-
-    total = 0
-    # tqdm shows a progress bar.
-    for source, obj in tqdm(
-        list(_iter_json_objects(root)), desc="Scanning", ncols=80
-    ):
-        rec = _validate_article(obj, source)
-        if not rec:
-            continue
-
-        text = rec["full_text"]
-        chunks = _split_into_token_chunks(text, chunk_tokens, overlap_tokens)
-
-        for idx, chunk in enumerate(chunks):
-            vec = _ollama_embed(chunk)
-            p = PointStruct(
-                id=str(uuid.uuid4()),
-                vector=vec,
-                payload={
-                    "article_id": rec["article_id"],
-                    "label": rec["label"],
-                    "source_file": source,
-                    "chunk_index": idx,
-                    "text": chunk,
-                },
-            )
-            buf_points.append(p)
-            if len(buf_points) >= batch_size:
-                _upsert(buf_points)
-                total += len(buf_points)
-                buf_points.clear()
-
-    if buf_points:
-        client.upsert(collection_name=collection, points=buf_points)
-        total += len(buf_points)
-
-    return total
-
-
-def search(
-    query: str,
-    collection: str,
-    top_k: int = TOP_K_RETRIEVE,
-    filter_by_label: Optional[str] = None,
-) -> List[Dict[str, Any]]:
-    """Vector search for relevant chunks. Optional filter by article label.
-
-    Args:
-        query: The search query.
-        collection: The name of the Qdrant collection.
-        top_k: The number of chunks to retrieve.
-        filter_by_label: Optional filter by article label.
-
-    Returns:
-        list of dicts: {"text", "article_id", "label", "source_file", "score"}
-    """
-    client = QdrantClient(url=QDRANT_URL)
-    q_vec = _ollama_embed(query)
-
-    q_filter = None
-    if filter_by_label:
-        q_filter = Filter(
-            must=[
-                FieldCondition(
-                    key="label", match=MatchValue(value=str(filter_by_label))
-                )
-            ]
-        )
-
-    hits = client.search(
-        collection_name=collection,
-        query_vector=q_vec,
-        limit=top_k,
-        with_payload=True,
-        query_filter=q_filter,
-    )
-
-    results = []
-    for h in hits:
-        payload = h.payload or {}
-        results.append(
-            {
-                "text": payload.get("text", ""),
-                "article_id": payload.get("article_id"),
-                "label": payload.get("label"),
-                "source_file": payload.get("source_file"),
-                "score": h.score,
-            }
-        )
-    return results
-
-
-def ask_with_context(
-    question: str,
-    collection: str,
-    top_k: int = TOP_K_RETRIEVE,
-    final_k: int = TOP_K_CONTEXT,
-    use_reranker: bool = True,
-) -> Dict[str, Any]:
-    """Retrieve → (optional rerank) → generate answer with citations.
-
-    Args:
-        question: The question to answer.
-        collection: The name of the Qdrant collection.
-        top_k: The number of chunks to retrieve.
-        final_k: The number of chunks to use for the final answer.
-        use_reranker: Whether to use the reranker.
-
-    Returns:
-        {"text": answer, "contexts": [...]}
-        with contexts including [n] indices.
-    """
-    # 1) Retrieve
-    items = search(question, collection=collection, top_k=top_k)
-
-    # 2) Optional rerank to choose best 'final_k'
-    if use_reranker and _HAS_RERANKER and len(items) > final_k:
-        assert CrossEncoder is not None
-        reranker = CrossEncoder(RERANKER_MODEL, device="cpu")
-        pairs = [(question, it["text"]) for it in items]
-        scores = reranker.predict(pairs).tolist()
-        for it, s in zip(items, scores):
-            it["rerank"] = float(s)
-        items.sort(key=lambda x: x["rerank"], reverse=True)
-    contexts = items[:final_k]
-
-    # 3) Build context blocks and prompt
-    ctx_blocks = []
-    for i, c in enumerate(contexts, start=1):
-        src = (
-            f"{c.get('source_file', '')}#article_id={c.get('article_id')}"
-            f"&label={c.get('label')}"
-        )
-        ctx_blocks.append(f"[{i}] Source: {src}\n{c['text']}")
-    context = "\n\n".join(ctx_blocks)
-
-    system = (
-        "You are a precise legal research assistant. "
-        "Use ONLY the supplied CONTEXT to answer the user's question. "
-        "Cite sources using bracketed numbers like [1], [2] "
-        "that correspond to the context blocks. "
-        "If the answer is not in the context, say you don't know."
-    )
-    user = (
-        f"QUESTION:\n{question}\n\nCONTEXT:\n{context}\n\n"
-        "Answer with citations like [1], [2]."
-    )
-
-    answer_text = _ollama_chat(system, user, stream=False)
-
-    return {"text": answer_text, "contexts": contexts}
-
-
-def delete_by_article_id(article_id: str, collection: str) -> int:
-    """Delete all vectors for a given article_id.
-
-    Args:
-        article_id: The article_id to delete.
-        collection: The name of the Qdrant collection.
-
-    Returns:
-        The number of vectors deleted (best-effort).
-    """
-    client = QdrantClient(url=QDRANT_URL)
-    # Select points by payload filter
-    f = Filter(
-        must=[
-            FieldCondition(
-                key="article_id", match=MatchValue(value=str(article_id))
-            )
-        ]
-    )
-    res = client.scroll(
-        collection_name=collection,
-        with_payload=False,
-        limit=10000,
-        scroll_filter=f,
-    )
-    total_deleted = 0
-    while True:
-        points, next_page = res
-        if not points:
-            break
-        ids = [p.id for p in points]
-        if ids:
-            client.delete(
-                collection_name=collection,
-                points_selector=PointIdsList(points=ids),
-            )
-            total_deleted += len(ids)
-        if not next_page:
-            break
-        res = client.scroll(
-            collection_name=collection,
-            with_payload=False,
-            limit=10000,
-            scroll_filter=f,
-            offset=next_page,
-        )
-    return total_deleted
+"""All-in-one local RAG pipeline for legal JSON articles with Qdrant (Docker)
+and Ollama.
+
+Before you run this script
+--------------------------
+
+1) Run Qdrant in Docker (one-time)
+
+docker run --name qdrant -p 6333:6333 \\
+    -e QDRANT__LOG_LEVEL=DEBUG \\
+    -e QDRANT__TELEMETRY_DISABLED=true \\
+    -e QDRANT__CLUSTER__ENABLED=false \\
+    -v qdrant_storage:/qdrant/storage qdrant/qdrant:latest \\
+
+2) Install Python deps (in a venv recommended)
+
+pip install qdrant-client requests tqdm tiktoken orjson
+# optional re-ranker (CPU ok):
+pip install sentence-transformers
+
+3) Pull Ollama models
+
+ollama pull nomic-embed-text
+ollama pull llama3.1:8b   # or mistral:7b
+
+
+JSON input format
+-----------------
+
+- Either a single JSON per file (object) or a list of such objects.
+- Each object must include:
+  {
+    "full_text": "str",
+    "article_id": "string-or-int",
+    "label": "Article number or label"
+  }
+
+Usage (Python REPL or another script):
+--------------------------------------
+from rag_legal_qdrant import (
+    start_qdrant_docker, recreate_collection, ingest_folder,
+    search, ask_with_context, delete_by_article_id
+)
+
+# 1) Ensure Qdrant is running (manually via Docker CLI or programmatically):
+# start_qdrant_docker()  # optional helper; requires Docker Desktop running
+
+# 2) (Re)create collection
+recreate_collection("legal_articles")
+
+# 3) Ingest a folder of JSON files
+ingest_folder(r"C:/path/to/json_folder", collection="legal_articles")
+
+# 4) Search or Ask
+hits = search(
+    "What are the obligations for data controllers?",
+    collection="legal_articles",
+    top_k=10,
+)
+print(hits[0])
+
+answer = ask_with_context(
+    "Summarize remedies available under article 77.",
+    collection="legal_articles",
+)
+print(answer["text"])
+
+# 5) Maintenance
+delete_by_article_id("article-77", collection="legal_articles")
+"""
+
+import logging
+import os
+import subprocess
+import uuid
+from typing import Any, Dict, Generator, List, Optional, Tuple
+
+import requests
+import yaml  # type: ignore[import]
+from qdrant_client import QdrantClient
+from qdrant_client.models import (
+    Distance,
+    FieldCondition,
+    Filter,
+    MatchValue,
+    PointIdsList,
+    PointStruct,
+    VectorParams,
+)
+from tqdm import tqdm  # type: ignore
+
+from leropa.json_utils import json_loads
+
+logger = logging.getLogger(__name__)
+
+
+# Optional re-ranker (CPU ok). If unavailable, pipeline still works.
+CrossEncoder: Any = None  # ensure bound for type checkers and runtime
+try:
+    from sentence_transformers import CrossEncoder  # type: ignore
+
+    _HAS_RERANKER = True
+except Exception:
+    _HAS_RERANKER = False
+
+# -----------------------------
+# Defaults (change if you like)
+# -----------------------------
+QDRANT_URL = os.environ.get("QDRANT_URL", "http://localhost:6333")
+OLLAMA_EMBED_URL = os.environ.get(
+    "OLLAMA_EMBED_URL", "http://localhost:11434/api/embeddings"
+)
+OLLAMA_CHAT_URL = os.environ.get(
+    "OLLAMA_CHAT_URL", "http://localhost:11434/api/chat"
+)
+
+EMBED_MODEL = os.environ.get("EMBED_MODEL", "nomic-embed-text")  # 768 dims
+EMBED_DIMS = int(os.environ.get("EMBED_DIMS", "768"))
+GEN_MODEL = os.environ.get("GEN_MODEL", "llama3.1:8b")
+
+# If your articles are long, you may wish to sub-chunk. Set to 0 to disable.
+MAX_TOKENS_PER_CHUNK = int(os.environ.get("MAX_TOKENS_PER_CHUNK", "1000"))
+OVERLAP_TOKENS = int(os.environ.get("OVERLAP_TOKENS", "200"))
+
+# Reranker model (if sentence-transformers installed)
+RERANKER_MODEL = os.environ.get("RERANKER_MODEL", "BAAI/bge-reranker-base")
+TOP_K_RETRIEVE = int(os.environ.get("TOP_K_RETRIEVE", "24"))
+TOP_K_CONTEXT = int(os.environ.get("TOP_K_CONTEXT", "8"))
+
+# Tokenizer for chunking
+try:
+    import tiktoken
+
+    _ENC = tiktoken.get_encoding("cl100k_base")
+except Exception:
+    # Chunking by tokens disabled if tiktoken not available
+    _ENC = None  # type: ignore
+
+
+# -----------------------------
+# Helpers
+# -----------------------------
+def _token_len(text: str) -> int:
+    """Return the number of tokens in ``text``.
+
+    Args:
+        text: Text to measure.
+
+    Returns:
+        Count of tokens according to the configured encoder.
+    """
+    if not _ENC:
+        # fallback heuristic
+        return max(1, len(text.split()))
+    return len(_ENC.encode(text))
+
+
+def _split_into_token_chunks(
+    text: str, chunk_tokens: int, overlap_tokens: int
+) -> List[str]:
+    """Split ``text`` into chunks of approximately ``chunk_tokens`` tokens.
+
+    Args:
+        text: Source text to split.
+        chunk_tokens: Maximum tokens per chunk.
+        overlap_tokens: Tokens overlapping between chunks.
+
+    Returns:
+        List of text chunks.
+    """
+    if chunk_tokens <= 0:
+        return [text]
+    if not _ENC:
+        # Simple word-based fallback
+        words = text.split()
+        chunks, start = [], 0
+        step = max(1, chunk_tokens - overlap_tokens)
+        while start < len(words):
+            end = min(len(words), start + chunk_tokens)
+            chunks.append(" ".join(words[start:end]))
+            start += step
+        return chunks
+
+    # Token-accurate chunking
+    tokens = _ENC.encode(text)
+    chunks = []
+    step = max(1, chunk_tokens - overlap_tokens)
+    for start in range(0, len(tokens), step):
+        end = min(len(tokens), start + chunk_tokens)
+        if start >= end:
+            break
+        chunk = _ENC.decode(tokens[start:end])
+        chunks.append(chunk)
+    return chunks
+
+
+def _is_jsonl(path: str) -> bool:
+    """Return ``True`` if ``path`` points to a JSON Lines file."""
+    # treat .jsonl as JSON lines; .json can be array or single object
+    return path.lower().endswith(".jsonl")
+
+
+def _extract_articles(data: object) -> List[Dict[str, Any]]:
+    """Extract article dictionaries from loaded content.
+
+    Args:
+        data: Parsed file content.
+
+    Returns:
+        List of article objects.
+    """
+
+    if isinstance(data, list):
+        return [d for d in data if isinstance(d, dict)]
+
+    if isinstance(data, dict):
+        arts = data.get("articles")
+        if isinstance(arts, list):
+            return [a for a in arts if isinstance(a, dict)]
+        return [data]
+
+    raise ValueError("Unsupported document structure")
+
+
+def _read_json_file(path: str) -> List[Dict[str, Any]]:
+    """Load a JSON/JSONL file into a list of article objects.
+
+    Args:
+        path: Path to the JSON or JSONL file.
+
+    Returns:
+        List of article objects.
+    """
+
+    if _is_jsonl(path):
+        out = []
+        with open(path, "rb") as f:
+            for line in f:
+                line = line.strip()
+                if not line:
+                    continue
+                obj = json_loads(line)
+                out.append(obj)
+        return out
+
+    with open(path, "rb") as f:
+        data = json_loads(f.read())
+
+    return _extract_articles(data)
+
+
+def _read_yaml_file(path: str) -> List[Dict[str, Any]]:
+    """Load a YAML file into a list of article objects.
+
+    Args:
+        path: Path to the YAML file.
+
+    Returns:
+        List of article objects.
+    """
+
+    with open(path, "r", encoding="utf-8") as f:
+        data = yaml.safe_load(f)
+
+    return _extract_articles(data)
+
+
+def _iter_json_objects(
+    root: str,
+) -> Generator[Tuple[str, Dict[str, Any]], None, None]:
+    """Yield (source_file, article) pairs from ``root`` directory.
+
+    Handles JSON, JSONL or YAML files containing article records or parser
+    outputs with an ``articles`` field.
+
+    Args:
+        root: Root directory to traverse for data files.
+
+    Yields:
+        Tuples of source file path and article object.
+    """
+
+    for dirpath, _, filenames in os.walk(root):
+        for fn in filenames:
+            lower = fn.lower()
+            path = os.path.join(dirpath, fn)
+            try:
+                if lower.endswith((".json", ".jsonl")):
+                    objs = _read_json_file(path)
+                elif lower.endswith((".yaml", ".yml")):
+                    objs = _read_yaml_file(path)
+                else:
+                    continue
+                for obj in objs:
+                    yield path, obj
+            except Exception as e:
+                logger.exception(f"Skipping {path}: {e}")
+
+
+def _validate_article(
+    obj: Dict[str, Any], source: str
+) -> Optional[Dict[str, Any]]:
+    """Validate and normalize an article object.
+
+    Args:
+        obj: Raw article data.
+        source: Path of the source file for logging.
+
+    Returns:
+        Normalized article mapping or ``None`` if validation fails.
+    """
+    missing = [k for k in ("full_text", "article_id", "label") if k not in obj]
+    if missing:
+        logger.warning(f"{source}: missing keys {missing}; skipping.")
+        return None
+    text = (obj.get("full_text") or "").strip()
+    if not text:
+        logger.warning(f"{source}: empty full_text; skipping.")
+        return None
+
+    # Normalize:
+    return {
+        "full_text": text,
+        "article_id": str(obj.get("article_id")),
+        "label": str(obj.get("label")),
+    }
+
+
+def _ollama_embed(text: str) -> List[float]:
+    """Return embedding vector for ``text`` using Ollama."""
+    r = requests.post(
+        OLLAMA_EMBED_URL,
+        json={"model": EMBED_MODEL, "prompt": text},
+        timeout=120,
+    )
+    r.raise_for_status()
+    data = r.json()
+    return data["embedding"]
+
+
+def _ollama_chat(system: str, user: str, stream: bool = False) -> str:
+    """Send a chat prompt to Ollama and return the response text.
+
+    Args:
+        system: System prompt.
+        user: User prompt.
+        stream: Whether to stream the response.
+
+    Returns:
+        Generated text reply.
+    """
+    payload = {
+        "model": GEN_MODEL,
+        "messages": [
+            {"role": "system", "content": system},
+            {"role": "user", "content": user},
+        ],
+        "stream": stream,
+    }
+    r = requests.post(
+        OLLAMA_CHAT_URL, json=payload, stream=stream, timeout=None
+    )
+    r.raise_for_status()
+
+    if not stream:
+        data = r.json()
+        return data.get("message", {}).get("content", "")
+
+    # stream=True: concatenate chunks
+    out = []
+    for line in r.iter_lines():
+        if not line:
+            continue
+        try:
+            # Ollama streams json lines like:
+            #     {"message":{"content":"..."}, "done":false}
+            j = json_loads(line.decode("utf-8"))
+            msg = j.get("message", {}).get("content")
+            if msg:
+                out.append(msg)
+        except Exception:
+            continue
+    return "".join(out)
+
+
+# -----------------------------
+# Public API
+# -----------------------------
+def start_qdrant_docker(
+    name: str = "qdrant",
+    port: int = 6333,
+    volume: str = "qdrant_storage",
+    image: str = "qdrant/qdrant:latest",
+) -> bool:
+    """Start a Qdrant Docker container if not already running.
+
+    Args:
+        name: Name of the Docker container.
+        port: Host port to expose Qdrant on.
+        volume: Docker volume for persistent storage.
+        image: Docker image to run.
+    """
+    try:
+        # Try to start if already created
+        subprocess.run(["docker", "start", name], check=False)
+        # If not existing, run new container
+        subprocess.run(
+            [
+                "docker",
+                "run",
+                "--name",
+                name,
+                "-p",
+                f"{port}:6333",
+                "-v",
+                f"{volume}:/qdrant/storage",
+                "-d",
+                image,
+            ],
+            check=False,
+        )
+        return True
+    except Exception:
+        logger.exception("Failed to start Qdrant via Docker automatically")
+        return False
+
+
+def recreate_collection(
+    collection: str,
+    vector_size: int = EMBED_DIMS,
+    distance: Distance = Distance.COSINE,
+) -> None:
+    """Create or recreate a Qdrant collection.
+
+    Args:
+        collection: Name of the collection.
+        vector_size: Size of the embedding vectors.
+        distance: Similarity metric used for vectors.
+    """
+    client = QdrantClient(url=QDRANT_URL)
+    client.recreate_collection(
+        collection_name=collection,
+        vectors_config=VectorParams(size=vector_size, distance=distance),
+    )
+
+
+def ingest_folder(
+    root: str,
+    collection: str,
+    batch_size: int = 32,
+    chunk_tokens: int = MAX_TOKENS_PER_CHUNK,
+    overlap_tokens: int = OVERLAP_TOKENS,
+) -> int:
+    """Ingest articles from ``root`` into Qdrant.
+
+    Accepts JSON, JSONL or YAML files containing either individual article
+    objects or parser dumps with an ``articles`` list. Splits very long
+    articles into token chunks when ``chunk_tokens`` is greater than zero.
+
+    Args:
+        root: The root folder to ingest.
+        collection: The name of the Qdrant collection.
+        batch_size: The number of points to upsert at once.
+        chunk_tokens: The maximum number of tokens per chunk.
+        overlap_tokens: The number of tokens to overlap between chunks.
+    """
+    client = QdrantClient(url=QDRANT_URL)
+
+    def _upsert(points: List[PointStruct]) -> None:
+        client.upsert(collection_name=collection, points=points)
+
+    buf_points: List[PointStruct] = []
+
+    total = 0
+    # tqdm shows a progress bar.
+    for source, obj in tqdm(
+        list(_iter_json_objects(root)), desc="Scanning", ncols=80
+    ):
+        rec = _validate_article(obj, source)
+        if not rec:
+            continue
+
+        text = rec["full_text"]
+        chunks = _split_into_token_chunks(text, chunk_tokens, overlap_tokens)
+
+        for idx, chunk in enumerate(chunks):
+            vec = _ollama_embed(chunk)
+            p = PointStruct(
+                id=str(uuid.uuid4()),
+                vector=vec,
+                payload={
+                    "article_id": rec["article_id"],
+                    "label": rec["label"],
+                    "source_file": source,
+                    "chunk_index": idx,
+                    "text": chunk,
+                },
+            )
+            buf_points.append(p)
+            if len(buf_points) >= batch_size:
+                _upsert(buf_points)
+                total += len(buf_points)
+                buf_points.clear()
+
+    if buf_points:
+        client.upsert(collection_name=collection, points=buf_points)
+        total += len(buf_points)
+
+    return total
+
+
+def search(
+    query: str,
+    collection: str,
+    top_k: int = TOP_K_RETRIEVE,
+    filter_by_label: Optional[str] = None,
+) -> List[Dict[str, Any]]:
+    """Vector search for relevant chunks. Optional filter by article label.
+
+    Args:
+        query: The search query.
+        collection: The name of the Qdrant collection.
+        top_k: The number of chunks to retrieve.
+        filter_by_label: Optional filter by article label.
+
+    Returns:
+        list of dicts: {"text", "article_id", "label", "source_file", "score"}
+    """
+    client = QdrantClient(url=QDRANT_URL)
+    q_vec = _ollama_embed(query)
+
+    q_filter = None
+    if filter_by_label:
+        q_filter = Filter(
+            must=[
+                FieldCondition(
+                    key="label", match=MatchValue(value=str(filter_by_label))
+                )
+            ]
+        )
+
+    hits = client.search(
+        collection_name=collection,
+        query_vector=q_vec,
+        limit=top_k,
+        with_payload=True,
+        query_filter=q_filter,
+    )
+
+    results = []
+    for h in hits:
+        payload = h.payload or {}
+        results.append(
+            {
+                "text": payload.get("text", ""),
+                "article_id": payload.get("article_id"),
+                "label": payload.get("label"),
+                "source_file": payload.get("source_file"),
+                "score": h.score,
+            }
+        )
+    return results
+
+
+def ask_with_context(
+    question: str,
+    collection: str,
+    top_k: int = TOP_K_RETRIEVE,
+    final_k: int = TOP_K_CONTEXT,
+    use_reranker: bool = True,
+) -> Dict[str, Any]:
+    """Retrieve → (optional rerank) → generate answer with citations.
+
+    Args:
+        question: The question to answer.
+        collection: The name of the Qdrant collection.
+        top_k: The number of chunks to retrieve.
+        final_k: The number of chunks to use for the final answer.
+        use_reranker: Whether to use the reranker.
+
+    Returns:
+        {"text": answer, "contexts": [...]}
+        with contexts including [n] indices.
+    """
+    # 1) Retrieve
+    items = search(question, collection=collection, top_k=top_k)
+
+    # 2) Optional rerank to choose best 'final_k'
+    if use_reranker and _HAS_RERANKER and len(items) > final_k:
+        assert CrossEncoder is not None
+        reranker = CrossEncoder(RERANKER_MODEL, device="cpu")
+        pairs = [(question, it["text"]) for it in items]
+        scores = reranker.predict(pairs).tolist()
+        for it, s in zip(items, scores):
+            it["rerank"] = float(s)
+        items.sort(key=lambda x: x["rerank"], reverse=True)
+    contexts = items[:final_k]
+
+    # 3) Build context blocks and prompt
+    ctx_blocks = []
+    for i, c in enumerate(contexts, start=1):
+        src = (
+            f"{c.get('source_file', '')}#article_id={c.get('article_id')}"
+            f"&label={c.get('label')}"
+        )
+        ctx_blocks.append(f"[{i}] Source: {src}\n{c['text']}")
+    context = "\n\n".join(ctx_blocks)
+
+    system = (
+        "You are a precise legal research assistant. "
+        "Use ONLY the supplied CONTEXT to answer the user's question. "
+        "Cite sources using bracketed numbers like [1], [2] "
+        "that correspond to the context blocks. "
+        "If the answer is not in the context, say you don't know."
+    )
+    user = (
+        f"QUESTION:\n{question}\n\nCONTEXT:\n{context}\n\n"
+        "Answer with citations like [1], [2]."
+    )
+
+    answer_text = _ollama_chat(system, user, stream=False)
+
+    return {"text": answer_text, "contexts": contexts}
+
+
+def delete_by_article_id(article_id: str, collection: str) -> int:
+    """Delete all vectors for a given article_id.
+
+    Args:
+        article_id: The article_id to delete.
+        collection: The name of the Qdrant collection.
+
+    Returns:
+        The number of vectors deleted (best-effort).
+    """
+    client = QdrantClient(url=QDRANT_URL)
+    # Select points by payload filter
+    f = Filter(
+        must=[
+            FieldCondition(
+                key="article_id", match=MatchValue(value=str(article_id))
+            )
+        ]
+    )
+    res = client.scroll(
+        collection_name=collection,
+        with_payload=False,
+        limit=10000,
+        scroll_filter=f,
+    )
+    total_deleted = 0
+    while True:
+        points, next_page = res
+        if not points:
+            break
+        ids = [p.id for p in points]
+        if ids:
+            client.delete(
+                collection_name=collection,
+                points_selector=PointIdsList(points=ids),
+            )
+            total_deleted += len(ids)
+        if not next_page:
+            break
+        res = client.scroll(
+            collection_name=collection,
+            with_payload=False,
+            limit=10000,
+            scroll_filter=f,
+            offset=next_page,
+        )
+    return total_deleted